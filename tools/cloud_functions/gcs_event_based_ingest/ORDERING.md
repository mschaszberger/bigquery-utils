# Ordering Batches

There are use cases where it is important for incremental batches get applied in
order rather than as soon as they are uploaded to GCS (which is the default
behavior of this solution).

1. When using External Query that performs DML other than insert only.
   (e.g. an `UPDATE` assumes that prior batches have already been committed)
1. To ensure that there are not time gaps in the data (e.g. ensure that
   2020/01/02 data is not committed to BigQuery before 2020/01/01, or similarly
   that 00 hour is ingested before the 01 hour, etc.)

This Cloud Function supports serializing the submission of ingestion jobs to
BigQuery by using Google Cloud Storage's consistency guarantees to provide a
pessimistic lock on a table to prevent concurrent jobs and
[GCS Object.list](https://cloud.google.com/storage/docs/json_api/v1/objects/list)
lexicographic sorting of results to providing ordering gurantees. The solution
involves a table level `_backlog/` directory to keep track of success files
whose batches have not yet been committed to BigQuery and a table
level `_bqlock` file to keep track of what job is currently ingesting to that
table. This way we can make our Cloud Function idempotent by having all the
state stored in GCS so we can safely retrigger it to skirt the Cloud Functions
timeout.

## Assumptions

This ordering solution assumes that you want to apply batches in lexicographic
order. This is usually the case because path names usually contain some sort of
date / hour information.

## Enabling Ordering

<<<<<<< HEAD
### Environment Variable

Ordering can be enabled at the function level by setting the `ORDER_PER_TABLE`
environment variable to `"True"`.
=======
### Environment Variables

* `ORDER_PER_TABLE` (Default: `"False"`) - Ordering can be enabled at the
  function level by setting the `ORDER_PER_TABLE`
  environment variable to `"True"`.
* `WAIT_FOR_VALIDATION` (Default: `"False"`) - Setting the `WAIT_FOR_VALIDATION`
  environment variable to `"True"` will instruct the cloud function to wait for
  a new _BACKFILL file in between every item it processes in a table's backlog.
  This is useful if you want to run your own validation process in between each
  ordered batch, and only continue to the next batch once you've completed
  validation. You instruct the cloud function to continue to the next ordered
  batch in the table's backlog by dropping a new _BACKFILL file in the top-level
  table directory.
>>>>>>> 761d9b88

### Config File

Ordering can be configured at any level of your naming convention (e.g. dataset
table or some sub-path) by placing a `_config/ORDERME` file. This can be helpful
in scenarios where your historical load can be processed safely in parallel but
incrementals must be ordered. For example:

```text
gs://${BUCKET}/${DATASET}/${TABLE}/historical/_config/load.json
gs://${BUCKET}/${DATASET}/${TABLE}/incremental/_config/external.json
gs://${BUCKET}/${DATASET}/${TABLE}/incremental/_config/bq_transform.sql
gs://${BUCKET}/${DATASET}/${TABLE}/incremental/_config/ORDERME
```

## Dealing With Out-of-Order Publishing to GCS During Historical Load

In some use cases, there is a period where incrementals that must be applied in
order are uploaded in parallel (meaning their `_SUCCESS` files are expected to
be out of order). This typically happens during some historical backfill period.
This can be solved by setting the `START_BACKFILL_FILENAME` environment variable
to a file name that indicates that the parallel upload of historical
incrementals is complete (e.g. `_HISTORYDONE`). This will cause all success
files for a table to be added to the backlog until the `_HISTORYDONE` file is
dropped at the table level. At that point the backlog subscriber will begin
processing the batches in order.

## Batch Failure Behavior

When ordering is enabled, if the BQ job to apply a batch failed, it is not safe
to continue to ingest the next batch. The Cloud Function will leave the
`_bqlock` file and stop trying to process the backlog. The Cloud function will
report an exception like this which should be alerted on as the ingestion
process for the table will be deadlocked until there is human intervention to
address the failed batch:

```text
    f"previous BigQuery job: {job_id} failed or could not "
    "be found. This will kill the backfill subscriber for "
    f"the table prefix {table_prefix}."
    "Once the issue is dealt with by a human, the lock"
    "file at: "
    f"gs://{lock_blob.bucket.name}/{lock_blob.name} "
    "should be manually removed and a new empty _BACKFILL"
    "file uploaded to:"
    f"gs://{lock_blob.bucket.name}/{table_prefix}/_BACKFILL"
    f"to resume the backfill subscriber so it can "
    "continue with the next item in the backlog.\n"
    "Original Exception:\n"
    f"{traceback.format_exc()}")
```

Note that once the `_bqlock` is removed and `_BACKFILL` is reposted, the Cloud
Function will proceed by applying the next batch in the `_backlog`. This means,
if you have applied the batch manually you should remove this object from the
`_backlog`. However, if you have patched the data on GCS for the failed batch
and would like the cloud function to apply it, then you leave this object in the
`_backlog`.

## Ordering Mechanics Explained

We've treated ordering incremental commits to table as a variation on the
[Producer-Consumer Problem](https://en.wikipedia.org/wiki/Producer%E2%80%93consumer_problem)
Where we have multiple producers (each call of Backlog Publisher) and a single
Consumer (the Backlog Subscriber which is enforced to be a singleton per table
with a claim file). Our solution is to use GCS `_backlog` directory as our queue
and `_bqlock` as a mutex. There is still a rare corner case of a race condition
that we handle as well.

### Backlog Publisher

The Backlog Publisher has two responsibilities:

1. add incoming success files to a table's `_backlog` so they are not "
   forgotten" by the ingestion system.
1. if there is a non-empty backlog start the backfill subscriber (if one is not
   already running). This is accomplished by uploading a table level `_BACKFILL`
   file if it does not already exist.

### Backlog Subscriber

The Backlog Subscriber is responsible for keeping track of BigQuery jobs running
on a table and ensure that batches are committed in order. When the backlog is
not empty for a table the backlog subscriber should be running for that table
unless a job has failed. It will either be polling a `RUNNING` BigQuery job for
completion, or submitting the next batch in the `_backlog`.

The state of what BigQuery job is currently running on a table is kept in a
`_bqlock` file at the table prefix.

In order to escape the maximum nine-minute (540s) Cloud Function Timeout, the
backfill subscriber will re-trigger itself by posting a new `_BACKFILL` file
until the `_backlog` for the table prefix is empty. When a new success file
arrives it is the responsibility of the publisher to restart the subscriber if
one is not already running.

### Example: Life of a Table

The following process explains the triggers (GCS files) and actions of the Cloud
Function for a single table prefix.

1. Source data uploaded to GCS prefix for the destination dataset / table, etc.
    - `gs://ingestion-bucket/dataset/table/historical/2020/01/02/03/foo-data-00.csv`
    - `gs://ingestion-bucket/dataset/table/historical/2020/01/02/03/foo-data-01.csv`
    - `gs://ingestion-bucket/dataset/table/historical/2020/01/02/04/foo-data-00.csv`
    - `gs://ingestion-bucket/dataset/table/incremental/2020/01/02/05/foo-data-01.csv`
1. Success file uploaded to GCS (to indicate this atomic batch is ready to be
   applied).
    - `gs://ingestion-bucket/dataset/table/historical/2020/01/02/03/_SUCCESS`
    - `gs://ingestion-bucket/dataset/table/historical/2020/01/02/04/_SUCCESS`
    - `gs://ingestion-bucket/dataset/table/incremental/2020/01/02/05/_SUCCESS`
1. Backlog Publisher adds a pointer to each success file in the backlog for the
   table.
    - `gs://ingestion-bucket/dataset/table/_backlog/historical/2020/01/02/03/_SUCCESS`
    - `gs://ingestion-bucket/dataset/table/_backlog/historical/2020/01/02/04/_SUCCESS`
    - `gs://ingestion-bucket/dataset/table/_backlog/incremental/2020/01/02/05/_SUCCESS`
1. If the `START_BACKFILL_FILENAME` is set and the file exists at the table
   prefix, After adding each item the backlog, the Backlog Publisher will start
   the Backfill Subscriber if it is not already running (as indicated by
   a `_BACKFILL`
   file). If the `START_BACKFILL_FILENAME` is not present the backlog subscriber
   will not be started until this file is uploaded.
    - `gs://ingestion-bucket/dataset/table/_BACKFILL`
1. The Backlog Subscriber will look at the backlog and apply the batches in
   order (lexicographic). This process looks like this:
    1. Claim this backfill file:
        - `gs://ingestion-bucket/dataset/table/_claimed__BACKFILL_created_at_...`
    1. Claim first batch in backlog (ensure no duplicate processing):
        - `gs://ingestion-bucket/dataset/table/historical/2020/01/02/03/_claimed__SUCCESS_created_at_...`
    1. Submit the BigQuery Job for this batch (load job or external query based
       on the `_config/*` files)
        - Ingest the data at
          the `gs://ingestion-bucket/dataset/table/historical/2020/01/02/03/*`
          prefix
        - Store the job ID in `gs://ingestion-bucket/dataset/table/_bqlock`
    1. Wait for this Job to complete successfully and remove this item from the
       backlog.
        - If job is `DONE` with errors:
            - Raise exception (do not continue to process any more batches)
        - If job is `DONE` without errors remove the pointer from the backlog:
          -
          DELETE `gs://ingestion-bucket/dataset/table/_backlog/historical/2020/01/02/03/_SUCCESS`
    1. Repeat from Backlog Subscriber step 2
        - Where the first item in the backlog is now
            - `gs://ingestion-bucket/dataset/table/_backlog/historical/2020/01/02/04/_SUCCESS`
        - And on the next loop:
            - `gs://ingestion-bucket/dataset/table/_backlog/incremental/2020/01/02/05/_SUCCESS`
1. Backlog Subscriber sees the `_backlog/` is empty for the table. In other
   words The BigQuery table is caught up with the data on GCS.
    - DELETE `gs://ingestion-bucket/dataset/table/_BACKFILL` and exit
1. The next day a new incremental arrives
    - `gs://ingestion-bucket/dataset/table/_backlog/incremental/2020/01/02/05/_SUCCESS`
1. The Backlog Publisher adds this item to the backlog and wakes up the Backfill
   Subscriber by posting a new `_BACKFILL` file.
    - `gs://ingestion-bucket/dataset/table/_backlog/incremental/2020/01/02/05/_SUCCESS`
    - `gs://ingestion-bucket/dataset/table/_BACKFILL`
1. Backlog Subscriber will handle the backlog of just one item
   (See Backlog Subscriber step #5 and #6 above)

### Note on Handling Race Condition

We use `subscribe_monitor` to handle a rare race condition where:

1. subscriber reads an empty backlog (before it can delete the
   _BACKFILL blob...)
2. a new item is added to the backlog (causing a separate function invocation)
3. In this new invocation we reach this point in the code path and
   start_subscriber_if_not_running sees the old _BACKFILL and does not create a
   new one.
4. The subscriber deletes the _BACKFILL blob and exits without processing the
   new item on the backlog from #2.

We handle this by the following:

1. When success file added to the backlog starts this monitoring to wait 10
   seconds before checking that the backfill file exists. To catch if the
   backfill file disappears when it should not. This might trigger an extra loop
   of the backfill subscriber but this loop will not take any action and this
   wasted compute is far better than dropping a batch of data.
1. On the subscriber side we check if there was more time than 10 seconds
   between list backlog items and delete backfill calls. If so the subscriber
   double checks that the backlog is still empty. This way we always handle this
   race condition either in this monitor or in the subscriber itself.

### Visualization of Ordering Triggers in the Cloud Function

![architecture](img/ordering.png)<|MERGE_RESOLUTION|>--- conflicted
+++ resolved
@@ -30,12 +30,6 @@
 
 ## Enabling Ordering
 
-<<<<<<< HEAD
-### Environment Variable
-
-Ordering can be enabled at the function level by setting the `ORDER_PER_TABLE`
-environment variable to `"True"`.
-=======
 ### Environment Variables
 
 * `ORDER_PER_TABLE` (Default: `"False"`) - Ordering can be enabled at the
@@ -49,7 +43,6 @@
   validation. You instruct the cloud function to continue to the next ordered
   batch in the table's backlog by dropping a new _BACKFILL file in the top-level
   table directory.
->>>>>>> 761d9b88
 
 ### Config File
 
