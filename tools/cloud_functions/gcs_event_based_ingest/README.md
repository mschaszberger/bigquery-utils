--- conflicted
+++ resolved
@@ -609,11 +609,7 @@
 
 ### Usage
 
-<<<<<<< HEAD
-```
-=======
 ```shell
->>>>>>> 761d9b88
 python3 -m backfill -h
 usage: backfill.py [-h] --gcs-path GCS_PATH [--mode {LOCAL,NOTIFICATIONS}] [--pubsub-topic PUBSUB_TOPIC] [--success-filename SUCCESS_FILENAME] [--destination-regex DESTINATION_REGEX]
 
