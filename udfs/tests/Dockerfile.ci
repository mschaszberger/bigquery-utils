--- conflicted
+++ resolved
@@ -1,11 +1,3 @@
-<<<<<<< HEAD
-FROM gcr.io/google.com/cloudsdktool/cloud-sdk
-COPY requirements.txt ./
-RUN pip3 install --no-cache-dir -r requirements.txt \
- && curl -fsSL https://deb.nodesource.com/setup_16.x | bash - \
- && apt-get install -y nodejs \
- && apt-get install -y gettext \
-=======
 FROM gcr.io/google.com/cloudsdktool/cloud-sdk:latest
 WORKDIR /ci
 COPY requirements.txt ./
@@ -13,5 +5,4 @@
 RUN pip3 install --no-cache-dir -r requirements.txt \
  && curl -fsSL https://deb.nodesource.com/setup_16.x | bash - \
  && apt-get install --no-install-recommends -y nodejs \
->>>>>>> 97f83648
  && npm i -g @dataform/cli